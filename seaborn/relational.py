--- conflicted
+++ resolved
@@ -690,11 +690,7 @@
                  palette=None, hue_order=None, hue_norm=None,
                  sizes=None, size_order=None, size_norm=None,
                  dashes=None, markers=None, style_order=None,
-<<<<<<< HEAD
-                 units=None, estimator=None, ci=None, n_boot=None, switch_axes=False,
-=======
-                 units=None, estimator=None, ci=None, n_boot=None, seed=None,
->>>>>>> b47d8438
+                 units=None, estimator=None, ci=None, n_boot=None, switch_axes=False, seed=None,
                  sort=True, err_style=None, err_kws=None, legend=None):
 
         plot_data = self.establish_variables(
@@ -1141,13 +1137,8 @@
              palette=None, hue_order=None, hue_norm=None,
              sizes=None, size_order=None, size_norm=None,
              dashes=True, markers=None, style_order=None,
-<<<<<<< HEAD
-             units=None, estimator="mean", ci=95, n_boot=1000,
+             units=None, estimator="mean", ci=95, n_boot=1000, seed=None,
              switch_axes=False, sort=True, err_style="band", err_kws=None,
-=======
-             units=None, estimator="mean", ci=95, n_boot=1000, seed=None,
-             sort=True, err_style="band", err_kws=None,
->>>>>>> b47d8438
              legend="brief", ax=None, **kwargs):
 
     p = _LinePlotter(
@@ -1155,11 +1146,7 @@
         palette=palette, hue_order=hue_order, hue_norm=hue_norm,
         sizes=sizes, size_order=size_order, size_norm=size_norm,
         dashes=dashes, markers=markers, style_order=style_order,
-<<<<<<< HEAD
-        units=units, estimator=estimator, ci=ci, n_boot=n_boot, switch_axes=switch_axes,
-=======
-        units=units, estimator=estimator, ci=ci, n_boot=n_boot, seed=seed,
->>>>>>> b47d8438
+        units=units, estimator=estimator, ci=ci, n_boot=n_boot, switch_axes=switch_axes, seed=seed,
         sort=sort, err_style=err_style, err_kws=err_kws, legend=legend,
     )
 
