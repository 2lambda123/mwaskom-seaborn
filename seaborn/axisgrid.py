--- conflicted
+++ resolved
@@ -1357,11 +1357,7 @@
             Returns `self`.
 
         """
-<<<<<<< HEAD
-
-=======
         kwargs["vertical"] = False
->>>>>>> 377f056f
         plt.sca(self.ax_marg_x)
 
         for k, hue in enumerate(self.hue_names):
