--- conflicted
+++ resolved
@@ -96,12 +96,8 @@
             kwargs.setdefault("loc", "center right")
 
             # Draw a full-figure legend outside the grid
-<<<<<<< HEAD
             figlegend = self.fig.legend(handles, label_order, **kwargs)
-=======
-            figlegend = self.fig.legend(handles, labels, "center right",
-                                        **kwargs)
->>>>>>> dc10c4c5
+
             self._legend = figlegend
             figlegend.set_title(title, prop={"size": title_size})
 
@@ -131,12 +127,9 @@
         else:
             # Draw a legend in the first axis
             ax = self.axes.flat[0]
-<<<<<<< HEAD
             kwargs.setdefault("loc", "best")
+            
             leg = ax.legend(handles, label_order, **kwargs)
-=======
-            leg = ax.legend(handles, labels, loc="best", **kwargs)
->>>>>>> dc10c4c5
             leg.set_title(title, prop={"size": title_size})
 
         return self
