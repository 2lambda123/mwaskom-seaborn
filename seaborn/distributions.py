"""Plotting functions for visualizing distributions."""
import numpy as np
from scipy import stats
import pandas as pd
import matplotlib as mpl
import matplotlib.pyplot as plt
import matplotlib.transforms as tx
from matplotlib.collections import LineCollection
import warnings

try:
    import statsmodels.nonparametric.api as smnp
    import statsmodels.distributions.empirical_distribution as smde
    _has_statsmodels = True
except ImportError:
    _has_statsmodels = False

from ._core import (
    VectorPlotter,
)
from .utils import _kde_support, remove_na
from .palettes import color_palette, light_palette, dark_palette, blend_palette
from ._decorators import _deprecate_positional_args


__all__ = ["distplot", "kdeplot", "rugplot", "ecdfplot"]


class _DistributionPlotter(VectorPlotter):

    semantics = "x", "y", "hue"

    wide_structure = {
        "x": "values", "hue": "columns",
    }


class _HistPlotter(_DistributionPlotter):

    pass


class _KDEPlotter(_DistributionPlotter):

    pass


class _RugPlotter(_DistributionPlotter):

    def __init__(
        self,
        data=None,
        variables={},
        height=None,
    ):

        super().__init__(data=data, variables=variables)

        self.height = height

    def plot(self, ax, kws):

        # TODO we need to abstract this logic
        scout, = ax.plot([], [], **kws)

        kws = kws.copy()
        kws["color"] = kws.pop("color", scout.get_color())

        scout.remove()

        # TODO handle more gracefully
        alias_map = dict(linewidth="lw", linestyle="ls", color="c")
        for attr, alias in alias_map.items():
            if alias in kws:
                kws[attr] = kws.pop(alias)
        kws.setdefault("linewidth", 1)

        # ---

        # TODO expand the plot margins to account for the height of
        # the rug (as an option?)

        # ---

        if "x" in self.variables:
            self._plot_single_rug("x", ax, kws)
        if "y" in self.variables:
            self._plot_single_rug("y", ax, kws)

    def _plot_single_rug(self, var, ax, kws):

        vector = self.plot_data[var]
        n = len(vector)

        if "hue" in self.variables:
            colors = self._hue_map(self.plot_data["hue"])
            kws.pop("color", None)  # TODO simplify
        else:
            colors = None

        if var == "x":

            trans = tx.blended_transform_factory(ax.transData, ax.transAxes)
            xy_pairs = np.column_stack([
                np.repeat(vector, 2), np.tile([0, self.height], n)
            ])

        if var == "y":

            trans = tx.blended_transform_factory(ax.transAxes, ax.transData)
            xy_pairs = np.column_stack([
                np.tile([0, self.height], n), np.repeat(vector, 2)
            ])

        line_segs = xy_pairs.reshape([n, 2, 2])
        ax.add_collection(LineCollection(
            line_segs, transform=trans, colors=colors, **kws
        ))

        ax.autoscale_view(scalex=var == "x", scaley=var == "y")


@_deprecate_positional_args
def _new_rugplot(
    *,
    x=None,
    height=.05, axis="x", ax=None,
    data=None, y=None, hue=None,
    palette=None, hue_order=None, hue_norm=None,
    a=None,
    **kwargs
):

    # Handle deprecation of `a``
    if a is not None:
        msg = "The `a` parameter is now called `x`. Please update your code."
        warnings.warn(msg, FutureWarning)
        x = a
        del a

    # TODO Handle deprecation of "axis"
    # TODO Handle deprecation of "vertical"
    if kwargs.pop("vertical", axis == "y"):
        x, y = None, x

    # ----------

    variables = _RugPlotter.get_variables(locals())

    p = _RugPlotter(
        data=data,
        variables=variables,
        height=height,
    )
    p.map_hue(palette=palette, order=hue_order, norm=hue_norm)

    if ax is None:
        ax = plt.gca()

    p.plot(ax, kwargs)

    return ax


def _freedman_diaconis_bins(a):
    """Calculate number of hist bins using Freedman-Diaconis rule."""
    # From https://stats.stackexchange.com/questions/798/
    a = np.asarray(a)
    if len(a) < 2:
        return 1
    h = 2 * stats.iqr(a) / (len(a) ** (1 / 3))
    # fall back to sqrt(a) bins if iqr is 0
    if h == 0:
        return int(np.sqrt(a.size))
    else:
        return int(np.ceil((a.max() - a.min()) / h))


<<<<<<< HEAD
def distplot(a, bins=None, hist=True, kde=True, rug=False, ecdf=False,
             fit=None, hist_kws=None, kde_kws=None, rug_kws=None,
             ecdf_kws=None, fit_kws=None, color=None, vertical=False,
             norm_hist=False, axlabel=None, label=None, ax=None):
=======
@_deprecate_positional_args
def distplot(
    *,
    x=None,
    bins=None, hist=True, kde=True, rug=False, fit=None,
    hist_kws=None, kde_kws=None, rug_kws=None, fit_kws=None,
    color=None, vertical=False, norm_hist=False, axlabel=None,
    label=None, ax=None, a=None,
):
>>>>>>> 62c76cb6
    """Flexibly plot a univariate distribution of observations.

    This function combines the matplotlib ``hist`` function (with automatic
    calculation of a good default bin size) with the seaborn :func:`kdeplot`
    and :func:`rugplot` functions. It can also fit ``scipy.stats``
    distributions and plot the estimated PDF over the data.

    Parameters
    ----------

    x : Series, 1d-array, or list.
        Observed data. If this is a Series object with a ``name`` attribute,
        the name will be used to label the data axis.
    bins : argument for matplotlib hist(), or None, optional
        Specification of hist bins. If unspecified, as reference rule is used
        that tries to find a useful default.
    hist : bool, optional
        Whether to plot a (normed) histogram.
    kde : bool, optional
        Whether to plot a gaussian kernel density estimate.
    rug : bool, optional
        Whether to draw a rugplot on the support axis.
    ecdf : bool, optional
        Whether to plot an empirical cumulative density function.
    fit : random variable object, optional
        An object with `fit` method, returning a tuple that can be passed to a
        `pdf` method a positional arguments following a grid of values to
        evaluate the pdf on.
<<<<<<< HEAD
    {hist, kde, rug, ecdf, fit}_kws : dictionaries, optional
        Keyword arguments for underlying plotting functions.
=======
    hist_kws : dict, optional
        Keyword arguments for :meth:`matplotlib.axes.Axes.hist`.
    kde_kws : dict, optional
        Keyword arguments for :func:`kdeplot`.
    rug_kws : dict, optional
        Keyword arguments for :func:`rugplot`.
>>>>>>> 62c76cb6
    color : matplotlib color, optional
        Color to plot everything but the fitted curve in.
    vertical : bool, optional
        If True, observed values are on y-axis.
    norm_hist : bool, optional
        If True, the histogram height shows a density rather than a count.
        This is implied if a KDE or fitted density is plotted.
    axlabel : string, False, or None, optional
        Name for the support axis label. If None, will try to get it
        from a.name if False, do not set a label.
    label : string, optional
        Legend label for the relevant component of the plot.
    ax : matplotlib axis, optional
        If provided, plot on this axis.

    Returns
    -------
    ax : matplotlib Axes
        Returns the Axes object with the plot for further tweaking.

    See Also
    --------
    kdeplot : Show a univariate or bivariate distribution with a kernel
              density estimate.
    rugplot : Draw small vertical lines to show each observation in a
              distribution.
    ecdfplot : Show an empirical cumulative density function plot.

    Examples
    --------

    Show a default plot with a kernel density estimate and histogram with bin
    size determined automatically with a reference rule:

    .. plot::
        :context: close-figs

        >>> import seaborn as sns, numpy as np
        >>> sns.set(); np.random.seed(0)
        >>> x = np.random.randn(100)
        >>> ax = sns.distplot(x=x)

    Use Pandas objects to get an informative axis label:

    .. plot::
        :context: close-figs

        >>> import pandas as pd
        >>> x = pd.Series(x, name="x variable")
        >>> ax = sns.distplot(x=x)

    Plot the distribution with a kernel density estimate and rug plot:

    .. plot::
        :context: close-figs

        >>> ax = sns.distplot(x=x, rug=True, hist=False)

    Plot the distribution with a histogram and maximum likelihood gaussian
    distribution fit:

    .. plot::
        :context: close-figs

        >>> from scipy.stats import norm
        >>> ax = sns.distplot(x=x, fit=norm, kde=False)

    Plot the distribution on the vertical axis:

    .. plot::
        :context: close-figs

        >>> ax = sns.distplot(x=x, vertical=True)

    Change the color of all the plot elements:

    .. plot::
        :context: close-figs

        >>> sns.set_color_codes()
        >>> ax = sns.distplot(x=x, color="y")

    Pass specific parameters to the underlying plot functions:

    .. plot::
        :context: close-figs

        >>> ax = sns.distplot(x=x, rug=True, rug_kws={"color": "g"},
        ...                   kde_kws={"color": "k", "lw": 3, "label": "KDE"},
        ...                   hist_kws={"histtype": "step", "linewidth": 3,
        ...                             "alpha": 1, "color": "g"})

    """
    # Handle deprecation of ``a```
    if a is not None:
        msg = "The `a` parameter is now called `x`. Please update your code."
        warnings.warn(msg)
    else:
        a = x  # TODO refactor

    # Default to drawing on the currently-active axes
    if ax is None:
        ax = plt.gca()

    # Intelligently label the support axis
    label_ax = bool(axlabel)
    if axlabel is None and hasattr(a, "name"):
        axlabel = a.name
        if axlabel is not None:
            label_ax = True

    # Make a a 1-d float array
    a = np.asarray(a, np.float)
    if a.ndim > 1:
        a = a.squeeze()

    # Drop null values from array
    a = remove_na(a)

    # Decide if the hist is normed
    norm_hist = norm_hist or kde or (fit is not None)

    # Handle dictionary defaults
<<<<<<< HEAD
    if hist_kws is None:
        hist_kws = dict()
    if kde_kws is None:
        kde_kws = dict()
    if rug_kws is None:
        rug_kws = dict()
    if ecdf_kws is None:
        ecdf_kws = dict()
    if fit_kws is None:
        fit_kws = dict()
=======
    hist_kws = {} if hist_kws is None else hist_kws.copy()
    kde_kws = {} if kde_kws is None else kde_kws.copy()
    rug_kws = {} if rug_kws is None else rug_kws.copy()
    fit_kws = {} if fit_kws is None else fit_kws.copy()
>>>>>>> 62c76cb6

    # Get the color from the current color cycle
    if color is None:
        if vertical:
            line, = ax.plot(0, a.mean())
        else:
            line, = ax.plot(a.mean(), 0)
        color = line.get_color()
        line.remove()

    # Plug the label into the right kwarg dictionary
    if label is not None:
        if hist:
            hist_kws["label"] = label
        elif kde:
            kde_kws["label"] = label
        elif ecdf:
            ecdf_kws["label"] = label
        elif rug:
            rug_kws["label"] = label
        elif fit:
            fit_kws["label"] = label

    if hist:
        if bins is None:
            bins = min(_freedman_diaconis_bins(a), 50)
        hist_kws.setdefault("alpha", 0.4)
        hist_kws.setdefault("density", norm_hist)

        orientation = "horizontal" if vertical else "vertical"
        hist_color = hist_kws.pop("color", color)
        ax.hist(a, bins, orientation=orientation,
                color=hist_color, **hist_kws)
        if hist_color != color:
            hist_kws["color"] = hist_color

    if kde:
        kde_color = kde_kws.pop("color", color)
        kdeplot(x=a, vertical=vertical, ax=ax, color=kde_color, **kde_kws)
        if kde_color != color:
            kde_kws["color"] = kde_color

    if rug:
        rug_color = rug_kws.pop("color", color)
        axis = "y" if vertical else "x"
        rugplot(x=a, axis=axis, ax=ax, color=rug_color, **rug_kws)
        if rug_color != color:
            rug_kws["color"] = rug_color

    if ecdf:
        ecdf_color = ecdf_kws.pop("color", color)
        ecdfplot(a, fit=fit, vertical=vertical, ax=ax,
                 color=ecdf_color, **ecdf_kws)
        if ecdf_color != color:
            ecdf_kws["color"] = ecdf_color

    if fit is not None:

        def pdf(x):
            return fit.pdf(x, *params)

        fit_color = fit_kws.pop("color", "#282828")
        gridsize = fit_kws.pop("gridsize", 200)
        cut = fit_kws.pop("cut", 3)
        clip = fit_kws.pop("clip", (-np.inf, np.inf))
        bw = stats.gaussian_kde(a).scotts_factor() * a.std(ddof=1)
        x = _kde_support(a, bw, gridsize, cut, clip)
        params = fit.fit(a)
        y = pdf(x)
        if vertical:
            x, y = y, x
        ax.plot(x, y, color=fit_color, **fit_kws)
        if fit_color != "#282828":
            fit_kws["color"] = fit_color

    if label_ax:
        if vertical:
            ax.set_ylabel(axlabel)
        else:
            ax.set_xlabel(axlabel)

    return ax


def _univariate_kdeplot(data, shade, vertical, kernel, bw, gridsize, cut,
                        clip, legend, ax, cumulative=False, **kwargs):
    """Plot a univariate kernel density estimate on one of the axes."""

    # Sort out the clipping
    if clip is None:
        clip = (-np.inf, np.inf)

    # Preprocess the data
    data = remove_na(data)

    # Calculate the KDE

    if np.nan_to_num(data.var()) == 0:
        # Don't try to compute KDE on singular data
        msg = "Data must have variance to compute a kernel density estimate."
        warnings.warn(msg, UserWarning)
        x, y = np.array([]), np.array([])

    elif _has_statsmodels:
        # Prefer using statsmodels for kernel flexibility
        x, y = _statsmodels_univariate_kde(data, kernel, bw,
                                           gridsize, cut, clip,
                                           cumulative=cumulative)
    else:
        # Fall back to scipy if missing statsmodels
        if kernel != "gau":
            kernel = "gau"
            msg = "Kernel other than `gau` requires statsmodels."
            warnings.warn(msg, UserWarning)
        if cumulative:
            raise ImportError("Cumulative distributions are currently "
                              "only implemented in statsmodels. "
                              "Please install statsmodels.")
        x, y = _scipy_univariate_kde(data, bw, gridsize, cut, clip)

    # Make sure the density is nonnegative
    y = np.amax(np.c_[np.zeros_like(y), y], axis=1)

    # Flip the data if the plot should be on the y axis
    if vertical:
        x, y = y, x

    # Check if a label was specified in the call
    label = kwargs.pop("label", None)

    # Otherwise check if the data object has a name
    if label is None and hasattr(data, "name"):
        label = data.name

    # Decide if we're going to add a legend
    legend = label is not None and legend
    label = "_nolegend_" if label is None else label

    # Use the active color cycle to find the plot color
    facecolor = kwargs.pop("facecolor", None)
    line, = ax.plot(x, y, **kwargs)
    color = line.get_color()
    line.remove()
    kwargs.pop("color", None)
    facecolor = color if facecolor is None else facecolor

    # Draw the KDE plot and, optionally, shade
    ax.plot(x, y, color=color, label=label, **kwargs)
    shade_kws = dict(
        facecolor=facecolor,
        alpha=kwargs.get("alpha", 0.25),
        clip_on=kwargs.get("clip_on", True),
        zorder=kwargs.get("zorder", 1),
    )
    if shade:
        if vertical:
            ax.fill_betweenx(y, 0, x, **shade_kws)
        else:
            ax.fill_between(x, 0, y, **shade_kws)

    # Set the density axis minimum to 0
    if vertical:
        ax.set_xlim(0, auto=None)
    else:
        ax.set_ylim(0, auto=None)

    # Draw the legend here
    handles, labels = ax.get_legend_handles_labels()
    if legend and handles:
        ax.legend(loc="best")

    return ax


def _statsmodels_univariate_kde(data, kernel, bw, gridsize, cut, clip,
                                cumulative=False):
    """Compute a univariate kernel density estimate using statsmodels."""
    # statsmodels 0.8 fails on int type data
    data = data.astype(np.float64)

    fft = kernel == "gau"
    kde = smnp.KDEUnivariate(data)

    try:
        kde.fit(kernel, bw, fft, gridsize=gridsize, cut=cut, clip=clip)
    except RuntimeError as err:  # GH#1990
        if stats.iqr(data) > 0:
            raise err
        msg = "Default bandwidth for data is 0; skipping density estimation."
        warnings.warn(msg, UserWarning)
        return np.array([]), np.array([])

    if cumulative:
        grid, y = kde.support, kde.cdf
    else:
        grid, y = kde.support, kde.density
    return grid, y


def _scipy_univariate_kde(data, bw, gridsize, cut, clip):
    """Compute a univariate kernel density estimate using scipy."""
    kde = stats.gaussian_kde(data, bw_method=bw)
    if isinstance(bw, str):
        bw = "scotts" if bw == "scott" else bw
        bw = getattr(kde, "%s_factor" % bw)() * np.std(data)
    grid = _kde_support(data, bw, gridsize, cut, clip)
    y = kde(grid)
    return grid, y


def _bivariate_kdeplot(x, y, filled, fill_lowest,
                       kernel, bw, gridsize, cut, clip,
                       axlabel, cbar, cbar_ax, cbar_kws, ax, **kwargs):
    """Plot a joint KDE estimate as a bivariate contour plot."""
    # Determine the clipping
    if clip is None:
        clip = [(-np.inf, np.inf), (-np.inf, np.inf)]
    elif np.ndim(clip) == 1:
        clip = [clip, clip]

    # Calculate the KDE
    if _has_statsmodels:
        xx, yy, z = _statsmodels_bivariate_kde(x, y, bw, gridsize, cut, clip)
    else:
        xx, yy, z = _scipy_bivariate_kde(x, y, bw, gridsize, cut, clip)

    # Plot the contours
    n_levels = kwargs.pop("n_levels", 10)

    scout, = ax.plot([], [])
    default_color = scout.get_color()
    scout.remove()

    cmap = kwargs.pop("cmap", None)
    color = kwargs.pop("color", None)
    if cmap is None and "colors" not in kwargs:
        if color is None:
            color = default_color
        if filled:
            cmap = light_palette(color, as_cmap=True)
        else:
            cmap = dark_palette(color, as_cmap=True)
    if isinstance(cmap, str):
        if cmap.endswith("_d"):
            pal = ["#333333"]
            pal.extend(color_palette(cmap.replace("_d", "_r"), 2))
            cmap = blend_palette(pal, as_cmap=True)
        else:
            cmap = mpl.cm.get_cmap(cmap)

    label = kwargs.pop("label", None)

    kwargs["cmap"] = cmap
    contour_func = ax.contourf if filled else ax.contour
    cset = contour_func(xx, yy, z, n_levels, **kwargs)
    if filled and not fill_lowest:
        cset.collections[0].set_alpha(0)
    kwargs["n_levels"] = n_levels

    if cbar:
        cbar_kws = {} if cbar_kws is None else cbar_kws
        ax.figure.colorbar(cset, cbar_ax, ax, **cbar_kws)

    # Label the axes
    if hasattr(x, "name") and axlabel:
        ax.set_xlabel(x.name)
    if hasattr(y, "name") and axlabel:
        ax.set_ylabel(y.name)

    if label is not None:
        legend_color = cmap(.95) if color is None else color
        if filled:
            ax.fill_between([], [], color=legend_color, label=label)
        else:
            ax.plot([], [], color=legend_color, label=label)

    return ax


def _statsmodels_bivariate_kde(x, y, bw, gridsize, cut, clip):
    """Compute a bivariate kde using statsmodels."""
    # statsmodels 0.8 fails on int type data
    x = x.astype(np.float64)
    y = y.astype(np.float64)

    if isinstance(bw, str):
        bw_func = getattr(smnp.bandwidths, "bw_" + bw)
        x_bw = bw_func(x)
        y_bw = bw_func(y)
        bw = [x_bw, y_bw]
    elif np.isscalar(bw):
        bw = [bw, bw]

    if isinstance(x, pd.Series):
        x = x.values
    if isinstance(y, pd.Series):
        y = y.values

    kde = smnp.KDEMultivariate([x, y], "cc", bw)
    x_support = _kde_support(x, kde.bw[0], gridsize, cut, clip[0])
    y_support = _kde_support(y, kde.bw[1], gridsize, cut, clip[1])
    xx, yy = np.meshgrid(x_support, y_support)
    z = kde.pdf([xx.ravel(), yy.ravel()]).reshape(xx.shape)
    return xx, yy, z


def _scipy_bivariate_kde(x, y, bw, gridsize, cut, clip):
    """Compute a bivariate kde using scipy."""
    data = np.c_[x, y]
    kde = stats.gaussian_kde(data.T, bw_method=bw)
    data_std = data.std(axis=0, ddof=1)
    if isinstance(bw, str):
        bw = "scotts" if bw == "scott" else bw
        bw_x = getattr(kde, "%s_factor" % bw)() * data_std[0]
        bw_y = getattr(kde, "%s_factor" % bw)() * data_std[1]
    elif np.isscalar(bw):
        bw_x, bw_y = bw, bw
    else:
        msg = ("Cannot specify a different bandwidth for each dimension "
               "with the scipy backend. You should install statsmodels.")
        raise ValueError(msg)
    x_support = _kde_support(data[:, 0], bw_x, gridsize, cut, clip[0])
    y_support = _kde_support(data[:, 1], bw_y, gridsize, cut, clip[1])
    xx, yy = np.meshgrid(x_support, y_support)
    z = kde([xx.ravel(), yy.ravel()]).reshape(xx.shape)
    return xx, yy, z


@_deprecate_positional_args
def kdeplot(
    *,
    x=None, y=None,
    shade=False, vertical=False, kernel="gau",
    bw="scott", gridsize=100, cut=3, clip=None, legend=True,
    cumulative=False, shade_lowest=True, cbar=False, cbar_ax=None,
    cbar_kws=None, ax=None,
    data=None, data2=None,  # TODO move data once * is enforced
    **kwargs,
):
    """Fit and plot a univariate or bivariate kernel density estimate.

    Parameters
    ----------
    x : 1d array-like
        Input data.
    y: 1d array-like, optional
        Second input data. If present, a bivariate KDE will be estimated.
    shade : bool, optional
        If True, shade in the area under the KDE curve (or draw with filled
        contours when data is bivariate).
    vertical : bool, optional
        If True, density is on x-axis.
    kernel : {'gau' | 'cos' | 'biw' | 'epa' | 'tri' | 'triw' }, optional
        Code for shape of kernel to fit with. Bivariate KDE can only use
        gaussian kernel.
    bw : {'scott' | 'silverman' | scalar | pair of scalars }, optional
        Name of reference method to determine kernel size, scalar factor,
        or scalar for each dimension of the bivariate plot. Note that the
        underlying computational libraries have different interperetations
        for this parameter: ``statsmodels`` uses it directly, but ``scipy``
        treats it as a scaling factor for the standard deviation of the
        data.
    gridsize : int, optional
        Number of discrete points in the evaluation grid.
    cut : scalar, optional
        Draw the estimate to cut * bw from the extreme data points.
    clip : pair of scalars, or pair of pair of scalars, optional
        Lower and upper bounds for datapoints used to fit KDE. Can provide
        a pair of (low, high) bounds for bivariate plots.
    legend : bool, optional
        If True, add a legend or label the axes when possible.
    cumulative : bool, optional
        If True, draw the cumulative distribution estimated by the kde.
    shade_lowest : bool, optional
        If True, shade the lowest contour of a bivariate KDE plot. Not
        relevant when drawing a univariate plot or when ``shade=False``.
        Setting this to ``False`` can be useful when you want multiple
        densities on the same Axes.
    cbar : bool, optional
        If True and drawing a bivariate KDE plot, add a colorbar.
    cbar_ax : matplotlib axes, optional
        Existing axes to draw the colorbar onto, otherwise space is taken
        from the main axes.
    cbar_kws : dict, optional
        Keyword arguments for ``fig.colorbar()``.
    ax : matplotlib axes, optional
        Axes to plot on, otherwise uses current axes.
    kwargs : key, value pairings
        Other keyword arguments are passed to ``plt.plot()`` or
        ``plt.contour{f}`` depending on whether a univariate or bivariate
        plot is being drawn.

    Returns
    -------
    ax : matplotlib Axes
        Axes with plot.

    See Also
    --------
    distplot: Flexibly plot a univariate distribution of observations.
    jointplot: Plot a joint dataset with bivariate and marginal distributions.

    Examples
    --------

    Plot a basic univariate density:

    .. plot::
        :context: close-figs

        >>> import numpy as np; np.random.seed(10)
        >>> import seaborn as sns; sns.set(color_codes=True)
        >>> mean, cov = [0, 2], [(1, .5), (.5, 1)]
        >>> x, y = np.random.multivariate_normal(mean, cov, size=50).T
        >>> ax = sns.kdeplot(x=x)

    Shade under the density curve and use a different color:

    .. plot::
        :context: close-figs

        >>> ax = sns.kdeplot(x=x, shade=True, color="r")

    Plot a bivariate density:

    .. plot::
        :context: close-figs

        >>> ax = sns.kdeplot(x=x, y=y)

    Use filled contours:

    .. plot::
        :context: close-figs

        >>> ax = sns.kdeplot(x=x, y=y, shade=True)

    Use more contour levels and a different color palette:

    .. plot::
        :context: close-figs

        >>> ax = sns.kdeplot(x=x, y=y, n_levels=30, cmap="Purples_d")

    Use a narrower bandwith:

    .. plot::
        :context: close-figs

        >>> ax = sns.kdeplot(x=x, bw=.15)

    Plot the density on the vertical axis:

    .. plot::
        :context: close-figs

        >>> ax = sns.kdeplot(x=y, vertical=True)

    Limit the density curve within the range of the data:

    .. plot::
        :context: close-figs

        >>> ax = sns.kdeplot(x=x, cut=0)

    Add a colorbar for the contours:

    .. plot::
        :context: close-figs

        >>> ax = sns.kdeplot(x=x, y=y, cbar=True)

    Plot two shaded bivariate densities:

    .. plot::
        :context: close-figs

        >>> iris = sns.load_dataset("iris")
        >>> setosa = iris.loc[iris.species == "setosa"]
        >>> virginica = iris.loc[iris.species == "virginica"]
        >>> ax = sns.kdeplot(x=setosa.sepal_width, y=setosa.sepal_length,
        ...                  cmap="Reds", shade=True, shade_lowest=False)
        >>> ax = sns.kdeplot(x=virginica.sepal_width, y=virginica.sepal_length,
        ...                  cmap="Blues", shade=True, shade_lowest=False)

    """
    # Handle deprecation of `data` as name for x variable
    # TODO this can be removed once refactored to do centralized preprocessing
    # of input variables, because a vector input to `data` will be treated like
    # an input to `x`. Warning is probably not necessary.
    x_passed_as_data = (
        x is None
        and data is not None
        and np.ndim(data) == 1
    )
    if x_passed_as_data:
        x = data

    # Handle deprecation of `data2` as name for y variable
    if data2 is not None:
        msg = "The `data2` param is now named `y`; please update your code."
        warnings.warn(msg)
        y = data2

    # TODO replace this preprocessing with central refactoring
    if isinstance(x, list):
        x = np.asarray(x)
    if isinstance(y, list):
        y = np.asarray(y)

    bivariate = x is not None and y is not None
    if bivariate and cumulative:
        raise TypeError("Cumulative distribution plots are not"
                        "supported for bivariate distributions.")

    if ax is None:
        ax = plt.gca()

    if bivariate:
        ax = _bivariate_kdeplot(x, y, shade, shade_lowest,
                                kernel, bw, gridsize, cut, clip, legend,
                                cbar, cbar_ax, cbar_kws, ax, **kwargs)
    else:
        ax = _univariate_kdeplot(x, shade, vertical, kernel, bw,
                                 gridsize, cut, clip, legend, ax,
                                 cumulative=cumulative, **kwargs)

    return ax


@_deprecate_positional_args
def rugplot(
    *,
    x=None,
    height=.05, axis="x", ax=None,
    a=None,
    **kwargs
):
    """Plot datapoints in an array as sticks on an axis.

    Parameters
    ----------
    x : vector
        1D array of observations.
    height : scalar, optional
        Height of ticks as proportion of the axis.
    axis : {'x' | 'y'}, optional
        Axis to draw rugplot on.
    ax : matplotlib axes, optional
        Axes to draw plot into; otherwise grabs current axes.
    kwargs : key, value pairings
        Other keyword arguments are passed to ``LineCollection``.

    Returns
    -------
    ax : matplotlib axes
        The Axes object with the plot on it.

    """
    # Handle deprecation of ``a```
    if a is not None:
        msg = "The `a` parameter is now called `x`. Please update your code."
        warnings.warn(msg, FutureWarning)
    else:
        a = x  # TODO refactor

    # Default to drawing on the currently active axes
    if ax is None:
        ax = plt.gca()
    a = np.asarray(a)
    vertical = kwargs.pop("vertical", axis == "y")

    alias_map = dict(linewidth="lw", linestyle="ls", color="c")
    for attr, alias in alias_map.items():
        if alias in kwargs:
            kwargs[attr] = kwargs.pop(alias)
    kwargs.setdefault("linewidth", 1)

    if vertical:
        trans = tx.blended_transform_factory(ax.transAxes, ax.transData)
        xy_pairs = np.column_stack([np.tile([0, height], len(a)),
                                    np.repeat(a, 2)])
    else:
        trans = tx.blended_transform_factory(ax.transData, ax.transAxes)
        xy_pairs = np.column_stack([np.repeat(a, 2),
                                    np.tile([0, height], len(a))])
    line_segs = xy_pairs.reshape([len(a), 2, 2])
    ax.add_collection(LineCollection(line_segs, transform=trans, **kwargs))

    ax.autoscale_view(scalex=not vertical, scaley=vertical)

    return ax


def _ecdf(a):
    """Compute an ECDF by hand (i.e. without statsmodels dependency)"""
    n_observation = a.shape[0]
    x = np.sort(np.concatenate(([-np.inf], a)))  # match statsmodels result
    y = np.arange(1, n_observation + 1) / float(n_observation)
    return x, y


def ecdfplot(a, step=True, fit=None, fit_kws=None, shade=False, vertical=False,
             ax=None, **kwargs):
    """Plot an empirical cumulative distribution of an array

    Parameters
    ----------
    a : vector
        1D array of observations.
    step : bool, optional
        Whether to plot as a step function (the true ECDF),
        or linearly interpolate between values.
    fit : random variable object, optional
        An object with `fit` method, returning a tuple that can be passed to a
        `cdf` method a positional arguments following an grid of values to
        evaluate the cdf on.
    fit_kws : dictionary, optional
        Keyword arguments for underlying plotting functions.
    shade : bool, optional
        If True, shade in the area under the ECDF curve.
    vertical : bool, optional
        If True, observed values are on y-axis.
    ax : matplotlib axes, optional
        Axes to draw plot into; otherwise grabs current axes.
    kwargs : key value pairings
        Other keyword arguments passed to ``step`` or ``plot``

    Returns
    -------
    ax : matplotlib axes
        The Axes object with the plot on it.

    See Also
    --------
    distplot: Flexibly plot a univariate distribution of observations.

    Examples
    --------

    Plot a basic empirical cumulative distribution plot:

    .. plot::
        :context: close-figs

        >>> import numpy as np; np.random.seed(10)
        >>> import seaborn as sns; sns.set(color_codes=True)
        >>> x = np.random.randn(100)
        >>> ax = sns.ecdfplot(x)

    Shade under the ECDF curve and use a different color:

    .. plot::
        :context: close-figs

        >>> ax = sns.ecdfplot(x, shade=True, color="r")

    Compare with a model cumulative distribution function

    .. plot::
        :context: close-figs

        >>> from scipy.stats import norm
        >>> ax = sns.ecdfplot(x, fit=norm)

    """
    if ax is None:
        ax = plt.gca()
    a = np.asarray(a)

    if fit_kws is None:
        fit_kws = dict()

    alias_map = dict(linewidth="lw", linestyle="ls", color="c")
    for attr, alias in alias_map.items():
        if alias in kwargs:
            kwargs[attr] = kwargs.pop(alias)

    # Use statsmodels if we can
    if _has_statsmodels:
        ecdf = smde.ECDF(a)
        x, y = ecdf.x, ecdf.y
    else:
        x, y = _ecdf(a)

    if vertical:
        x, y = y, x
        step_type = 'post'
    else:
        step_type = 'pre'

    # Use the active color cycle to find the plot color
    facecolor = kwargs.pop("facecolor", None)
    line, = ax.plot(x, y, **kwargs)
    color = line.get_color()
    line.remove()
    kwargs.pop("color", None)
    facecolor = color if facecolor is None else facecolor

    if step:
        ax.step(x, y, where=step_type, color=color, **kwargs)
    else:
        ax.plot(x, y, color=color, **kwargs)

    shade_kws = dict(
        facecolor=facecolor,
        alpha=kwargs.get("alpha", 0.25),
        clip_on=kwargs.get("clip_on", True),
        zorder=kwargs.get("zorder", 1),
        )
    if shade:
        step_type = 'pre' if step else None
        if vertical:
            ax.fill_betweenx(y, 0, x, step=step_type, **shade_kws)
        else:
            ax.fill_between(x, 0, y, step=step_type, **shade_kws)

    # If a model for fitting exists, try to fit the CDF
    if fit is not None:

        def cdf(x):
            return fit.cdf(x, *params)

        fit_color = fit_kws.pop("color", "#282828")
        gridsize = fit_kws.pop("gridsize", 200)
        cut = fit_kws.pop("cut", 3)
        clip = fit_kws.pop("clip", (-np.inf, np.inf))
        bw = stats.gaussian_kde(a).scotts_factor() * a.std(ddof=1)
        fit_x = _kde_support(a, bw, gridsize, cut, clip)
        params = fit.fit(a)
        fit_y = cdf(fit_x)
        if vertical:
            fit_x, fit_y = fit_y, fit_x

        ax.plot(fit_x, fit_y, color=fit_color, **fit_kws)

    # Set the limits to support a CDF
    if vertical:
        ax.set_xlim(0, 1.01)
    else:
        ax.set_ylim(0, 1.01)

    return ax<|MERGE_RESOLUTION|>--- conflicted
+++ resolved
@@ -176,22 +176,14 @@
         return int(np.ceil((a.max() - a.min()) / h))
 
 
-<<<<<<< HEAD
-def distplot(a, bins=None, hist=True, kde=True, rug=False, ecdf=False,
-             fit=None, hist_kws=None, kde_kws=None, rug_kws=None,
-             ecdf_kws=None, fit_kws=None, color=None, vertical=False,
-             norm_hist=False, axlabel=None, label=None, ax=None):
-=======
+
 @_deprecate_positional_args
 def distplot(
     *,
-    x=None,
-    bins=None, hist=True, kde=True, rug=False, fit=None,
-    hist_kws=None, kde_kws=None, rug_kws=None, fit_kws=None,
-    color=None, vertical=False, norm_hist=False, axlabel=None,
-    label=None, ax=None, a=None,
-):
->>>>>>> 62c76cb6
+    bins=None, hist=True, kde=True, rug=False, ecdf=False,
+    fit=None, hist_kws=None, kde_kws=None, rug_kws=None,
+    ecdf_kws=None, fit_kws=None, color=None, vertical=False,
+    norm_hist=False, axlabel=None, label=None, ax=None):
     """Flexibly plot a univariate distribution of observations.
 
     This function combines the matplotlib ``hist`` function (with automatic
@@ -220,17 +212,15 @@
         An object with `fit` method, returning a tuple that can be passed to a
         `pdf` method a positional arguments following a grid of values to
         evaluate the pdf on.
-<<<<<<< HEAD
-    {hist, kde, rug, ecdf, fit}_kws : dictionaries, optional
-        Keyword arguments for underlying plotting functions.
-=======
+
     hist_kws : dict, optional
         Keyword arguments for :meth:`matplotlib.axes.Axes.hist`.
     kde_kws : dict, optional
         Keyword arguments for :func:`kdeplot`.
     rug_kws : dict, optional
         Keyword arguments for :func:`rugplot`.
->>>>>>> 62c76cb6
+    ecdf_kws: dict, optional
+        Keyword arguments for :func:`ecdfplot`.
     color : matplotlib color, optional
         Color to plot everything but the fitted curve in.
     vertical : bool, optional
@@ -354,23 +344,12 @@
     norm_hist = norm_hist or kde or (fit is not None)
 
     # Handle dictionary defaults
-<<<<<<< HEAD
-    if hist_kws is None:
-        hist_kws = dict()
-    if kde_kws is None:
-        kde_kws = dict()
-    if rug_kws is None:
-        rug_kws = dict()
-    if ecdf_kws is None:
-        ecdf_kws = dict()
-    if fit_kws is None:
-        fit_kws = dict()
-=======
+
     hist_kws = {} if hist_kws is None else hist_kws.copy()
     kde_kws = {} if kde_kws is None else kde_kws.copy()
     rug_kws = {} if rug_kws is None else rug_kws.copy()
+    ecdf_kws = {} if ecdf_kws is None else ecdf_kws.copy()
     fit_kws = {} if fit_kws is None else fit_kws.copy()
->>>>>>> 62c76cb6
 
     # Get the color from the current color cycle
     if color is None:
