"""Plottng functions for visualizing distributions."""
from __future__ import division
import colorsys
import numpy as np
import pandas as pd
import statsmodels.api as sm
import matplotlib as mpl
import matplotlib.pyplot as plt
from six.moves import range
import moss

from seaborn.utils import (color_palette, husl_palette, blend_palette,
                           desaturate, _kde_support)


def _box_reshape(vals, groupby, names, order):
    """Reshape the box/violinplot input options and find plot labels."""

    # Set up default label outputs
    xlabel, ylabel = None, None

    # If order is provided, make sure it was used correctly
    if order is not None:
        # Assure that order is the same length as names, if provided
        if names is not None:
            if len(order) != len(names):
                raise ValueError("`order` must have same length as `names`")
        # Assure that order is only used with the right inputs
        is_pd = isinstance(vals, pd.Series) or isinstance(vals, pd.DataFrame)
        if not is_pd:
            raise ValueError("`vals` must be a Pandas object to use `order`.")

    # Handle case where data is a wide DataFrame
    if isinstance(vals, pd.DataFrame):
        if order is not None:
            vals = vals[order]
        if names is None:
            names = vals.columns.tolist()
        if vals.columns.name is not None:
            xlabel = vals.columns.name
        vals = vals.values.T

    # Handle case where data is a long Series and there is a grouping object
    elif isinstance(vals, pd.Series) and groupby is not None:
        groups = pd.groupby(vals, groupby).groups
        order = sorted(groups) if order is None else order
        if hasattr(groupby, "name"):
            if groupby.name is not None:
                xlabel = groupby.name
        if vals.name is not None:
            ylabel = vals.name
        vals = [vals.reindex(groups[name]) for name in order]
        if names is None:
            names = order

    else:

        # Handle case where the input data is an array or there was no groupby
        if hasattr(vals, 'shape'):
            if len(vals.shape) == 1:
                if np.isscalar(vals[0]):
                    vals = [vals]
                else:
                    vals = list(vals)
            elif len(vals.shape) == 2:
                nr, nc = vals.shape
                if nr == 1:
                    vals = [vals]
                elif nc == 1:
                    vals = [vals.ravel()]
                else:
                    vals = [vals[:, i] for i in range(nc)]
            else:
                error = "Input `vals` can have no more than 2 dimensions"
                raise ValueError(error)

        # This should catch things like flat lists
        elif np.isscalar(vals[0]):
            vals = [vals]

        # By default, just use the plot positions as names
        if names is None:
            names = list(range(1, len(vals) + 1))
        elif hasattr(names, "name"):
            if names.name is not None:
                xlabel = names.name

    # Now convert vals to a common representation
    # The plotting functions will work with a list of arrays
    # The list allows each array to possibly be of a different length
    vals = [np.asarray(a, np.float) for a in vals]

    return vals, xlabel, ylabel, names


def _box_colors(vals, color):
    """Find colors to use for boxplots or violinplots."""
    if color is None:
        colors = husl_palette(len(vals), l=.7)
    else:
        try:
            color = mpl.colors.colorConverter.to_rgb(color)
            colors = [color for _ in vals]
        except ValueError:
                colors = color_palette(color, len(vals))

    # Desaturate a bit because these are patches
    colors = [mpl.colors.colorConverter.to_rgb(c) for c in colors]
    colors = [desaturate(c, .7) for c in colors]

    # Determine the gray color for the lines
    light_vals = [colorsys.rgb_to_hls(*c)[1] for c in colors]
    l = min(light_vals) * .6
    gray = (l, l, l)

    return colors, gray

def boxplot(vals, groupby=None, names=None, join_rm=False, order=None,
            color=None, alpha=None, fliersize=3, linewidth=1.5, widths=.8,
            ax=None, **kwargs):
    """Wrapper for matplotlib boxplot with better aesthetics and functionality.

    Parameters
    ----------
    vals : DataFrame, Series, 2D array, list of vectors, or vector.
        Data for plot. DataFrames and 2D arrays are assuemd to be "wide" with
        each column mapping to a box. Lists of data are assumed to have one
        element per box.  Can also provide one long Series in conjunction with
        a grouping element as the `groupy` parameter to reshape the data into
        several boxes. Otherwise 1D data will produce a single box.
    groupby : grouping object
        If `vals` is a Series, this is used to group into boxes by calling
        pd.groupby(vals, groupby).
    names : list of strings, optional
        Names to plot on x axis; otherwise plots numbers. This will override
        names inferred from Pandas inputs.
    order : list of strings, optional
        If vals is a Pandas object with name information, you can control the
        order of the boxes by providing the box names in your preferred order.
    join_rm : boolean, optional
        If True, positions in the input arrays are treated as repeated
        measures and are joined with a line plot.
    color : mpl color, sequence of colors, or seaborn palette name
        Inner box color.
    alpha : float
        Transparancy of the inner box color.
    fliersize : float, optional
        Markersize for the fliers.
    linewidth : float, optional
        Width for the box outlines and whiskers.
    ax : matplotlib axis, optional
        Existing axis to plot into, otherwise grab current axis.
    kwargs : additional keyword arguments to boxplot

    Returns
    -------
    ax : matplotlib axis
        Axis where boxplot is plotted.

    """
    if ax is None:
        ax = plt.gca()

    # Reshape and find labels for the plot
    vals, xlabel, ylabel, names = _box_reshape(vals, groupby, names, order)

    # Draw the boxplot using matplotlib
    boxes = ax.boxplot(vals, patch_artist=True, widths=widths, **kwargs)

    # Find plot colors
    colors, gray = _box_colors(vals, color)

    # Set the new aesthetics
    for i, box in enumerate(boxes["boxes"]):
        box.set_color(colors[i])
        if alpha is not None:
            box.set_alpha(alpha)
        box.set_edgecolor(gray)
        box.set_linewidth(linewidth)
    for i, whisk in enumerate(boxes["whiskers"]):
        whisk.set_color(gray)
        whisk.set_linewidth(linewidth)
        whisk.set_linestyle("-")
    for i, cap in enumerate(boxes["caps"]):
        cap.set_color(gray)
        cap.set_linewidth(linewidth)
    for i, med in enumerate(boxes["medians"]):
        med.set_color(gray)
        med.set_linewidth(linewidth)
    for i, fly in enumerate(boxes["fliers"]):
        fly.set_color(gray)
        fly.set_marker("d")
        fly.set_markeredgecolor(gray)
        fly.set_markersize(fliersize)

    # Is this a vertical plot?
    vertical = kwargs.get("vert", True)

    # Draw the joined repeated measures
    if join_rm:
        x, y = np.arange(1, len(np.transpose(vals)) + 1), np.transpose(vals)
        if not vertical:
            x, y = y, x
        ax.plot(x, y, color=gray, alpha=2. / 3)

    # Label the axes and ticks
    if vertical:
        ax.set_xticklabels(names)
    else:
        ax.set_yticklabels(names)
        xlabel, ylabel = ylabel, xlabel
    if xlabel is not None:
        ax.set_xlabel(xlabel)
    if ylabel is not None:
        ax.set_ylabel(ylabel)

    # Turn off the grid parallel to the boxes
    if vertical:
        ax.xaxis.grid(False)
    else:
        ax.yaxis.grid(False)

    return ax


def violin(*args, **kwargs):
    """Deprecated old name for violinplot. Please update your code."""
    import warnings
    warnings.warn("violin() is deprecated; please use violinplot()",
                  UserWarning)
    return violinplot(*args, **kwargs)


def violinplot(vals, groupby=None, inner="box", color=None, positions=None,
               names=None, order=None, kernel="gau", bw="scott", widths=.8,
               alpha=None, join_rm=False, gridsize=100, cut=3, inner_kws=None,
               ax=None, **kwargs):

    """Create a violin plot (a combination of boxplot and kernel density plot).

    Parameters
    ----------
    vals : DataFrame, Series, 2D array, or list of vectors.
        Data for plot. DataFrames and 2D arrays are assuemd to be "wide" with
        each column mapping to a box. Lists of data are assumed to have one
        element per box.  Can also provide one long Series in conjunction with
        a grouping element as the `groupy` parameter to reshape the data into
        several violins. Otherwise 1D data will produce a single violins.
    groupby : grouping object
        If `vals` is a Series, this is used to group into boxes by calling
        pd.groupby(vals, groupby).
    inner : box | sticks | points
        Plot quartiles or individual sample values inside violin.
    color : mpl color, sequence of colors, or seaborn palette name
        Inner violin colors
    positions : number or sequence of numbers
        Position of first violin or positions of each violin.
    names : list of strings, optional
        Names to plot on x axis; otherwise plots numbers. This will override
        names inferred from Pandas inputs.
    order : list of strings, optional
        If vals is a Pandas object with name information, you can control the
        order of the plot by providing the violin names in your preferred
        order.
    kernel : {'gau' | 'cos' | 'biw' | 'epa' | 'tri' | 'triw' }
        Code for shape of kernel to fit with.
    bw : {'scott' | 'silverman' | scalar}
        Name of reference method to determine kernel size, or size as a
        scalar.
    widths : float
        Width of each violin at maximum density.
    alpha : float, optional
        Transparancy of violin fill.
    join_rm : boolean, optional
        If True, positions in the input arrays are treated as repeated
        measures and are joined with a line plot.
    gridsize : int
        Number of discrete gridpoints to evaluate the density on.
    cut : scalar
        Draw the estimate to cut * bw from the extreme data points.
    inner_kws : dict, optional
        Keyword arugments for inner plot.
    ax : matplotlib axis, optional
        Axis to plot on, otherwise grab current axis.
    kwargs : additional parameters to fill_betweenx

    Returns
    -------
    ax : matplotlib axis
        Axis with violin plot.

    """
    if ax is None:
        ax = plt.gca()

<<<<<<< HEAD
    xlabel = None

    # Find existing names
    if isinstance(vals, pd.DataFrame):
        if vals.columns.name is not None:
            xlabel = vals.columns.name
        else:
            xlabel = None
        if order is not None:
            vals = vals[order]
        if names is None:
            names = vals.columns
        vals = vals.values
        ylabel = None

    # Possibly perform a group-by to get the batches
    elif isinstance(vals, pd.Series) and groupby is not None:
        groups = pd.groupby(vals, groupby).groups
        if names is None:
            names = groups.keys()
            #names = np.sort(pd.unique(groupby))
        order = names if order is None else order
        if hasattr(groupby, "name"):
            xlabel = groupby.name
        ylabel = vals.name
        #groups = pd.groupby(vals, groupby).groups
        vals = [vals.reindex(groups[group]) for group in groups]
        #vals = [vals.reindex(groups[name]) for name in order]
    else:
        xlabel = None
        ylabel = None

    # Handle the input data (from pyplot.boxplot)
    if hasattr(vals, 'shape'):
        if len(vals.shape) == 1:
            if hasattr(vals[0], 'shape'):
                vals = list(vals)
            else:
                vals = [vals]
        elif len(vals.shape) == 2:
            nr, nc = vals.shape
            if nr == 1:
                vals = [vals]
            elif nc == 1:
                vals = [vals.ravel()]
            else:
                vals = [vals[:, i] for i in range(nc)]
        else:
            raise ValueError("Input x can have no more than 2 dimensions")
    if not hasattr(vals[0], '__len__'):
        vals = [vals]

    vals = [np.asarray(a, float) for a in vals]
=======
    # Reshape and find labels for the plot
    vals, xlabel, ylabel, names = _box_reshape(vals, groupby, names, order)
>>>>>>> b997d544

    # Sort out the plot colors
    colors, gray = _box_colors(vals, color)

    # Initialize the kwarg dict for the inner plot
    if inner_kws is None:
        inner_kws = {}
    in_alpha = inner_kws.pop("alpha", .6 if inner == "points" else 1)
    in_alpha *= 1 if alpha is None else alpha
    in_color = inner_kws.pop("color", gray)
    in_marker = inner_kws.pop("marker", ".")
    in_lw = inner_kws.pop("lw", 1.5 if inner == "box" else .8)

    # Find where the violins are going
    if positions is None:
        positions = np.arange(1, len(vals) + 1)
    elif not hasattr(positions, "__iter__"):
        positions = np.arange(positions, len(vals) + positions)

    # Set the default linewidth if not provided in kwargs
    try:
        lw = kwargs[({"lw", "linewidth"} & set(kwargs)).pop()]
    except KeyError:
        lw = 1.5

    # Iterate over the variables
    for i, a in enumerate(vals):

        # Fit the KDE
        x = positions[i]
        kde = sm.nonparametric.KDEUnivariate(a)
        fft = kernel == "gau"
        kde.fit(bw=bw, kernel=kernel, gridsize=gridsize, cut=cut, fft=fft)
        y, dens = kde.support, kde.density
        scl = 1 / (dens.max() / (widths / 2))
        dens *= scl

        # Draw the violin
        ax.fill_betweenx(y, x - dens, x + dens, alpha=alpha, color=colors[i])
        if inner == "box":
            for quant in moss.percentiles(a, [25, 75]):
                q_x = kde.evaluate(quant) * scl
                q_x = [x - q_x, x + q_x]
                ax.plot(q_x, [quant, quant], color=in_color,
                        linestyle=":", linewidth=in_lw, **inner_kws)
            med = np.median(a)
            m_x = kde.evaluate(med) * scl
            m_x = [x - m_x, x + m_x]
            ax.plot(m_x, [med, med], color=in_color,
                    linestyle="--", linewidth=in_lw, **inner_kws)
        elif inner == "stick":
            x_vals = kde.evaluate(a) * scl
            x_vals = [x - x_vals, x + x_vals]
            ax.plot(x_vals, [a, a], color=in_color,
                    linewidth=in_lw, alpha=in_alpha, **inner_kws)
        elif inner == "points":
            x_vals = [x for _ in a]
            ax.plot(x_vals, a, in_marker, color=in_color,
                    alpha=in_alpha, mew=0, **inner_kws)
        for side in [-1, 1]:
            ax.plot((side * dens) + x, y, c=gray, lw=lw)

    # Draw the repeated measure bridges
    if join_rm:
        ax.plot(range(1, len(vals) + 1), vals,
                color=in_color, alpha=2. / 3)

    # Add in semantic labels
    ax.set_xticks(positions)
    if names is not None:
        if len(vals) != len(names):
            raise ValueError("Length of names list must match nuber of bins")
        ax.set_xticklabels(names)
    ax.set_xlim(positions[0] - .5, positions[-1] + .5)

    if xlabel is not None:
        ax.set_xlabel(xlabel)
    if ylabel is not None:
        ax.set_ylabel(ylabel)

    ax.xaxis.grid(False)
    return ax


def distplot(a, bins=None, hist=True, kde=True, rug=False, fit=None,
             hist_kws=None, kde_kws=None, rug_kws=None, fit_kws=None,
             color=None, vertical=False, axlabel=None, ax=None):
    """Flexibly plot a distribution of observations.

    Parameter
    a : (squeezable to) 1d array
        Observed data.
    bins : argument for matplotlib hist(), or None
        Specification of hist bins, or None to use Freedman-Diaconis rule.
    hist : bool, default True
        Whether to plot a (normed) histogram.
    kde : bool, default True
        Whether to plot a gaussian kernel density estimate.
    rug : bool, default False
        Whether to draw a rugplot on the support axis.
    fit : random variable object
        An object with `fit` method, returning a tuple that can be passed to a
        `pdf` method a positional arguments following an grid of values to
        evaluate the pdf on.
    {hist, kde, rug, fit}_kws : dictionaries
        Keyword arguments for underlying plotting functions.
    color : matplotlib color, optional
        Color to plot everything but the fitted curve in.
    vertical : bool, default False
        If True, oberved values are on y-axis.
    axlabel : string, False, or None
        Name for the support axis label. If None, will try to get it
        from a.namel if False, do not set a label.
    ax : matplotlib axis, optional
        if provided, plot on this axis

    Returns
    -------
    ax : matplotlib axis

    """
    if ax is None:
        ax = plt.gca()

    # Intelligently label the support axis
    label_ax = bool(axlabel)
    if axlabel is None and hasattr(a, "name"):
        axlabel = a.name
        if axlabel is not None:
            label_ax = True

    # Make a a 1-d array
    a = np.asarray(a).squeeze()

    # Handle dictionary defaults
    if hist_kws is None:
        hist_kws = dict()
    if kde_kws is None:
        kde_kws = dict()
    if rug_kws is None:
        rug_kws = dict()
    if fit_kws is None:
        fit_kws = dict()

    # Get the color from the current color cycle
    if color is None:
        if vertical:
            line, = ax.plot(0, a.mean())
        else:
            line, = ax.plot(a.mean(), 0)
        color = line.get_color()
        line.remove()

    if hist:
        if bins is None:
            # From http://stats.stackexchange.com/questions/798/
            h = 2 * moss.iqr(a) * len(a) ** -(1 / 3)
            bins = (a.max() - a.min()) / h
        hist_alpha = hist_kws.pop("alpha", 0.4)
        orientation = "horizontal" if vertical else "vertical"
        hist_color = hist_kws.pop("color", color)
        ax.hist(a, bins, normed=True, color=hist_color, alpha=hist_alpha,
                orientation=orientation, **hist_kws)

    if kde:
        kde_color = kde_kws.pop("color", color)
        kdeplot(a, vertical=vertical, color=kde_color, ax=ax, **kde_kws)

    if rug:
        rug_color = rug_kws.pop("color", color)
        axis = "y" if vertical else "x"
        rugplot(a, axis=axis, color=rug_color, ax=ax, **rug_kws)

    if fit is not None:
        fit_color = fit_kws.pop("color", "#282828")
        gridsize = fit_kws.pop("gridsize", 500)
        cut = fit_kws.pop("cut", 3)
        clip = fit_kws.pop("clip", (-np.inf, np.inf))
        bw = sm.nonparametric.bandwidths.bw_scott(a)
        x = _kde_support(a, bw, gridsize, cut, clip)
        params = fit.fit(a)
        pdf = lambda x: fit.pdf(x, *params)
        y = pdf(x)
        if vertical:
            x, y = y, x
        ax.plot(x, y, color=fit_color, **fit_kws)

    if label_ax:
        if vertical:
            ax.set_ylabel(axlabel)
        else:
            ax.set_xlabel(axlabel)

    return ax


def _univariate_kde(data, shade, vertical, kernel, bw, gridsize, cut,
                    clip, legend, ax, **kwargs):
    """Plot a univariate kernel density estimate on one of the axes."""

    # Sort out the clipping
    if clip is None:
        clip = (-np.inf, np.inf)

    # Calculate the KDE
    fft = kernel == "gau"
    kde = sm.nonparametric.KDEUnivariate(data)
    kde.fit(kernel, bw, fft, gridsize=gridsize, cut=cut, clip=clip)
    x, y = kde.support, kde.density
    if vertical:
        x, y = y, x

    # Check if a label was specified in the call
    label = kwargs.pop("label", None)

    # Otherwise check if the data object has a name
    if label is None and hasattr(data, "name"):
        label = data.name

    # Decide if we're going to add a legend
    legend = not label is None and legend
    label = "_nolegend_" if label is None else label

    # Use the active color cycle to find the plot color
    line, = ax.plot(x, y, **kwargs)
    color = line.get_color()
    line.remove()
    kwargs.pop("color", None)

    # Draw the KDE plot and, optionally, shade
    ax.plot(x, y, color=color, label=label, **kwargs)
    alpha = kwargs.pop("alpha", 0.25)
    if shade:
        ax.fill_between(x, 1e-12, y, color=color, alpha=alpha)

    # Draw the legend here
    if legend:
        ax.legend(loc="best")

    return ax


def _bivariate_kde(x, y, filled, kernel, bw, gridsize, cut, clip, axlabel, ax,
                   **kwargs):
    """Plot a joint KDE estimate as a bivariate contour plot."""

    # Determine the clipping
    if clip is None:
        clip = [(-np.inf, np.inf), (-np.inf, np.inf)]
    elif np.ndim(clip) == 1:
        clip = [clip, clip]

    # Calculate the KDE
    if isinstance(bw, str):
        bw_func = getattr(sm.nonparametric.bandwidths, "bw_" + bw)
        x_bw = bw_func(x)
        y_bw = bw_func(y)
        bw = [x_bw, y_bw]
    elif np.isscalar(bw):
        bw = [bw, bw]
    kde = sm.nonparametric.KDEMultivariate([x, y], "cc", bw)
    x_support = _kde_support(x, kde.bw[0], gridsize, cut, clip[0])
    y_support = _kde_support(y, kde.bw[1], gridsize, cut, clip[1])
    xx, yy = np.meshgrid(x_support, y_support)
    z = kde.pdf([xx.ravel(), yy.ravel()]).reshape(xx.shape)

    # Plot the contours
    n_levels = kwargs.pop("n_levels", 10)
    cmap = kwargs.pop("cmap", "BuGn" if filled else "BuGn_d")
    if isinstance(cmap, str):
        if cmap.endswith("_d"):
            pal = ["#333333"]
            pal.extend(color_palette(cmap.replace("_d", "_r"), 2))
            cmap = blend_palette(pal, as_cmap=True)
    contour_func = ax.contourf if filled else ax.contour
    contour_func(xx, yy, z, n_levels, cmap=cmap, **kwargs)

    # Label the axes
    if hasattr(x, "name") and axlabel:
        ax.set_xlabel(x.name)
    if hasattr(y, "name") and axlabel:
        ax.set_ylabel(y.name)

    return ax


def kdeplot(data, data2=None, shade=False, vertical=False, kernel="gau",
            bw="scott", gridsize=100, cut=3, clip=None, legend=True, ax=None,
            **kwargs):
    """Fit and plot a univariate or bivarate kernel density estimate.

    Parameters
    ----------
    data : 1d or 2d array-like
        Input data. If two-dimensional, assumed to be shaped (n_unit x n_var),
        and a bivariate contour plot will be drawn.
    data2: 1d array-like
        Second input data. If provided `data` must be one-dimensional, and
        a bivariate plot is produced.
    shade : bool, optional
        If true, shade in the area under the KDE curve (or draw with filled
        contours when data is bivariate).
    vertical : bool
        If True, density is on x-axis.
    kernel : {'gau' | 'cos' | 'biw' | 'epa' | 'tri' | 'triw' }, optional
        Code for shape of kernel to fit with. Bivariate KDE can only use
        gaussian kernel.
    bw : {'scott' | 'silverman' | scalar | pair of scalars }, optional
        Name of reference method to determine kernel size, scalar factor,
        or scalar for each dimension of the bivariate plot.
    gridsize : int, optional
        Number of discrete points in the evaluation grid.
    cut : scalar, optional
        Draw the estimate to cut * bw from the extreme data points.
    clip : pair of scalars, or pair of pair of scalars, optional
        Lower and upper bounds for datapoints used to fit KDE. Can provide
        a pair of (low, high) bounds for bivariate plots.
    legend : bool, optoinal
        If True, add a legend or label the axes when possible.
    ax : matplotlib axis, optional
        Axis to plot on, otherwise uses current axis.
    kwargs : other keyword arguments for plot()

    Returns
    -------
    ax : matplotlib axis
        Axis with plot.

    """
    if ax is None:
        ax = plt.gca()

    bivariate = False
    if isinstance(data, np.ndarray) and np.ndim(data) > 1:
        bivariate = True
        x, y = data.T
    elif isinstance(data, pd.DataFrame) and np.ndim(data) > 1:
        bivariate = True
        x = data.iloc[:, 0]
        y = data.iloc[:, 1]
    elif data2 is not None:
        bivariate = True
        x = data
        y = data2

    if bivariate:
        ax = _bivariate_kde(x, y, shade, kernel, bw, gridsize,
                            cut, clip, legend, ax, **kwargs)
    else:
        ax = _univariate_kde(data, shade, vertical, kernel, bw,
                             gridsize, cut, clip, legend, ax, **kwargs)

    return ax


def rugplot(a, height=None, axis="x", ax=None, **kwargs):
    """Plot datapoints in an array as sticks on an axis.

    Parameters
    ----------
    a : vector
        1D array of datapoints.
    height : scalar, optional
        Height of ticks, if None draw at 5% of axis range.
    axis : {'x' | 'y'}, optional
        Axis to draw rugplot on.
    ax : matplotlib axis
        Axis to draw plot into; otherwise grabs current axis.
    kwargs : other keyword arguments for plt.plot()

    Returns
    -------
    ax : matplotlib axis
        Axis with rugplot.

    """
    if ax is None:
        ax = plt.gca()
    other_axis = dict(x="y", y="x")[axis]
    min, max = getattr(ax, "get_%slim" % other_axis)()
    if height is None:
        range = max - min
        height = range * .05
    if axis == "x":
        ax.plot([a, a], [min, min + height], **kwargs)
    else:
        ax.plot([min, min + height], [a, a], **kwargs)
    return ax<|MERGE_RESOLUTION|>--- conflicted
+++ resolved
@@ -293,64 +293,8 @@
     if ax is None:
         ax = plt.gca()
 
-<<<<<<< HEAD
-    xlabel = None
-
-    # Find existing names
-    if isinstance(vals, pd.DataFrame):
-        if vals.columns.name is not None:
-            xlabel = vals.columns.name
-        else:
-            xlabel = None
-        if order is not None:
-            vals = vals[order]
-        if names is None:
-            names = vals.columns
-        vals = vals.values
-        ylabel = None
-
-    # Possibly perform a group-by to get the batches
-    elif isinstance(vals, pd.Series) and groupby is not None:
-        groups = pd.groupby(vals, groupby).groups
-        if names is None:
-            names = groups.keys()
-            #names = np.sort(pd.unique(groupby))
-        order = names if order is None else order
-        if hasattr(groupby, "name"):
-            xlabel = groupby.name
-        ylabel = vals.name
-        #groups = pd.groupby(vals, groupby).groups
-        vals = [vals.reindex(groups[group]) for group in groups]
-        #vals = [vals.reindex(groups[name]) for name in order]
-    else:
-        xlabel = None
-        ylabel = None
-
-    # Handle the input data (from pyplot.boxplot)
-    if hasattr(vals, 'shape'):
-        if len(vals.shape) == 1:
-            if hasattr(vals[0], 'shape'):
-                vals = list(vals)
-            else:
-                vals = [vals]
-        elif len(vals.shape) == 2:
-            nr, nc = vals.shape
-            if nr == 1:
-                vals = [vals]
-            elif nc == 1:
-                vals = [vals.ravel()]
-            else:
-                vals = [vals[:, i] for i in range(nc)]
-        else:
-            raise ValueError("Input x can have no more than 2 dimensions")
-    if not hasattr(vals[0], '__len__'):
-        vals = [vals]
-
-    vals = [np.asarray(a, float) for a in vals]
-=======
     # Reshape and find labels for the plot
     vals, xlabel, ylabel, names = _box_reshape(vals, groupby, names, order)
->>>>>>> b997d544
 
     # Sort out the plot colors
     colors, gray = _box_colors(vals, color)
